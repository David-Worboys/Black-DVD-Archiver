--- conflicted
+++ resolved
@@ -99,11 +99,9 @@
 * 50+ GB of free disk space
 
 ## Installation
-<<<<<<< HEAD
+
 * Download the "black-dvd-archiver" (https://github.com/David-Worboys/Black-DVD-Archiver/releases/tag/%CE%B21.0.0) to your Programs folder.
-=======
-* Download the "black-dvd-archiver" [(Release)](https://github.com/David-Worboys/Black-DVD-Archiver/releases/tag/%CE%B21.0.0) to your Programs folder.
->>>>>>> e3041f28
+
 * Right click on the "black-dvd-archiver" file and select "Properties". This will open the window below, select 
 "Permissions" and tick "Allow executing file as program" and then "Close" 
  ![](./userguide_images/allow_executing_as_a_program.png)
